# Full configuration options

```js
// If using aurelia-api:
// =====================

// This is the name of the endpoint used for any requests made in relation to authentication (login, logout, etc.). An empty string selects the default endpoint of aurelia-api.
endpoint : null;
// When authenticated, these endpoints will have the token added to the header of any requests (for authorization). Accepts an array of endpoint names. An empty string selects the default endpoint of aurelia-api.
configureEndpoints : null;


// SPA related options
// ===================

// The SPA url to which the user is redirected after a successful login
loginRedirect : '#/';
// The SPA url to which the user is redirected after a successful logout
logoutRedirect : '#/';
// The SPA route used when an unauthenticated user tries to access an SPA page that requires authentication
loginRoute : '/login';
// Whether or not an authentication token is provided in the response to a successful signup
loginOnSignup : true;
// If loginOnSignup == false: The SPA url to which the user is redirected after a successful signup (else loginRedirect is used)
signupRedirect : '#/login';
// reload page when token expires. 0 = don't reload (default), 1 = do reload page
expiredReload : 0;
// reload page when storage changed aka login/logout in other tabs/windows. 0 = don't reload (default), 1 = do reload page
storageChangedReload : 0;


// API related options
// ===================

// The base url used for all authentication related requests, including provider.url below.
// This appends to the httpClient/endpoint base url, it does not override it.
baseUrl : '';
// The API endpoint to which login requests are sent
loginUrl : '/auth/login';
// The API endpoint to which logout requests are sent (not needed for jwt)
logoutUrl : null;
// The HTTP method used for 'logout' requests (Options: 'get' or 'post')
logoutMethod : 'get';
// The API endpoint to which signup requests are sent
signupUrl : '/auth/signup';
// The API endpoint used in profile requests (inc. `find/get` and `update`)
profileUrl : '/auth/me';
// The method used to update the profile ('put' or 'patch')
profileMethod : 'put';
// The API endpoint used with oAuth to unlink authentication
unlinkUrl : '/auth/unlink/';
// The HTTP method used for 'unlink' requests (Options: 'get' or 'post')
unlinkMethod : 'get';


// Token Options
// =============

// The header property used to contain the authToken in the header of API requests that require authentication
authHeader : 'Authorization';
// The token name used in the header of API requests that require authentication
authTokenType : 'Bearer';
// Logout when the token is invalidated by the server
logoutOnInvalidtoken : false;
// The property from which to get the access token after a successful login or signup
accessTokenProp : 'access_token';


// If the property defined by `accessTokenProp` is an object:
// ------------------------------------------------------------

//This is the property from which to get the token `{ "accessTokenProp": { "accessTokenName" : '...' } }`
accessTokenName : 'token';
// This allows the token to be a further object deeper `{ "accessTokenProp": { "accessTokenRoot" : { "accessTokenName" : '...' } } }`
accessTokenRoot : false;


// Refresh Token Options
// =====================

// Option to turn refresh tokens On/Off
useRefreshToken : false;
// The option to enable/disable the automatic refresh of Auth tokens using Refresh Tokens
autoUpdateToken : true;
// Oauth Client Id
clientId : false;
// Oauth Client secret
clientSecret : null;
// The property from which to get the refresh token after a successful token refresh
<<<<<<< HEAD
refreshTokenProp = 'refresh_token';
// The property name used to send the existing token when refreshing `{ "refreshTokenSubmitProp": '...' }`
refreshTokenSubmitProp = 'refresh_token';

=======
refreshTokenProp : 'refresh_token';

// Option to maintain unchanged response properties. This allows to work with a single refresh_token that was received once and the expiration only is extend
keepOldResponseProperties : false;
>>>>>>> 7d339ae2

// If the property defined by `refreshTokenProp` is an object:
// -----------------------------------------------------------

// This is the property from which to get the token `{ "refreshTokenProp": { "refreshTokenName" : '...' } }`
refreshTokenName : 'token';
// This allows the refresh token to be a further object deeper `{ "refreshTokenProp": { "refreshTokenRoot" : { "refreshTokenName" : '...' } } }`
refreshTokenRoot : false;

<<<<<<< HEAD
// The property name from which to get the user authentication token. Can also be dotted idTokenProp.idTokenName
idTokenProp = 'id_token';
// This is the property from which to get the id token `{ "idTokenProp": { "idTokenName" : '...' } }`
idTokenName = 'token';
// This allows the id_token to be a further object deeper `{ "idTokenProp": { "idTokenRoot" : { "idTokenName" : '...' } } }`
idTokenRoot = false;
=======

// Id Token Options
// =====================

// The property from which to get the id token after a successful login
idTokenProp : 'id_token';

// If the property defined by `idTokenProp` is an object:
// -----------------------------------------------------------

// This is the property from which to get the token `{ "idTokenProp": { "idTokenName" : '...' } }`
idTokenName : 'token';
// This allows the id token to be a further object deeper `{ "idTokenProp": { "idTokenRoot" : { "idTokenName" : '...' } } }`
idTokenRoot : false;
>>>>>>> 7d339ae2


// Miscellaneous Options
// =====================

// Whether to enable the fetch interceptor which automatically adds the authentication headers
// (or not... e.g. if using a session based API or you want to override the default behaviour)
httpInterceptor : true;
// For OAuth only: Tell the API whether or not to include token cookies in the response (for session based APIs)
withCredentials : true;
// Controls how the popup is shown for different devices (Options: 'browser' or 'mobile')
platform : 'browser';
// Determines the `window` property name upon which aurelia-authentication data is stored (Default: `window.localStorage`)
storage : 'localStorage';
// The key used for storing the authentication response locally
storageKey : 'aurelia_authentication';
// full page reload if authorization changed in another tab (recommended to set it to 'true')
storageChangedReload : false;
// optional function to extract the expiration date. Takes the server response as parameter and returns NumericDate = number of seconds! since 1 January 1970 00:00:00 UTC (Unix Epoch)
// eg (expires_in in sec): getExpirationDateFromResponse = serverResponse => new Date().getTime() / 1000 + serverResponse.expires_in;
getExpirationDateFromResponse : null;
// optional function to extract the access token from the response. Takes the server response as parameter and returns a token
// eg: getAccessTokenFromResponse = serverResponse => serverResponse.data[0].access_token;
getAccessTokenFromResponse : null;
// optional function to extract the refresh token from the response. Takes the server response as parameter and returns a token
// eg: getRefreshTokenFromResponse = serverResponse => serverResponse.data[0].refresh_token;
getRefreshTokenFromResponse : null;

// List of value-converters to make global
globalValueConverters : ['authFilterValueConverter'];

 // Default headers for login and token-update endpoint
defaultHeadersForTokenRequests : {
  'Content-Type': 'application/json'
}

//OAuth provider specific related configuration
// ============================================
providers : {
  facebook: {
    name: 'facebook',
    url: '/auth/facebook',
    authorizationEndpoint: 'https://www.facebook.com/v2.5/dialog/oauth',
    redirectUri: window.location.origin + '/',
    requiredUrlParams: ['display', 'scope'],
    scope: ['email'],
    scopeDelimiter: ',',
    display: 'popup',
    oauthType: '2.0',
    popupOptions: { width: 580, height: 400 }
  },
  google: {
    name: 'google',
    url: '/auth/google',
    authorizationEndpoint: 'https://accounts.google.com/o/oauth2/auth',
    redirectUri: window.location.origin,
    requiredUrlParams: ['scope'],
    optionalUrlParams: ['display', 'state'],
    scope: ['profile', 'email'],
    scopePrefix: 'openid',
    scopeDelimiter: ' ',
    display: 'popup',
    oauthType: '2.0',
    popupOptions: { width: 452, height: 633 },
    state: function() {
      let rand = Math.random().toString(36).substr(2);
      return encodeURIComponent(rand);
    }
  },
  github: {
    name: 'github',
    url: '/auth/github',
    authorizationEndpoint: 'https://github.com/login/oauth/authorize',
    redirectUri: window.location.origin,
    optionalUrlParams: ['scope'],
    scope: ['user:email'],
    scopeDelimiter: ' ',
    oauthType: '2.0',
    popupOptions: { width: 1020, height: 618 }
  },
  instagram: {
    name: 'instagram',
    url: '/auth/instagram',
    authorizationEndpoint: 'https://api.instagram.com/oauth/authorize',
    redirectUri: window.location.origin,
    requiredUrlParams: ['scope'],
    scope: ['basic'],
    scopeDelimiter: '+',
    oauthType: '2.0'
  },
  linkedin: {
    name: 'linkedin',
    url: '/auth/linkedin',
    authorizationEndpoint: 'https://www.linkedin.com/uas/oauth2/authorization',
    redirectUri: window.location.origin,
    requiredUrlParams: ['state'],
    scope: ['r_emailaddress'],
    scopeDelimiter: ' ',
    state: 'STATE',
    oauthType: '2.0',
    popupOptions: { width: 527, height: 582 }
  },
  twitter: {
    name: 'twitter',
    url: '/auth/twitter',
    authorizationEndpoint: 'https://api.twitter.com/oauth/authenticate',
    redirectUri: window.location.origin,
    oauthType: '1.0',
    popupOptions: { width: 495, height: 645 }
  },
  twitch: {
    name: 'twitch',
    url: '/auth/twitch',
    authorizationEndpoint: 'https://api.twitch.tv/kraken/oauth2/authorize',
    redirectUri: window.location.origin,
    requiredUrlParams: ['scope'],
    scope: ['user_read'],
    scopeDelimiter: ' ',
    display: 'popup',
    oauthType: '2.0',
    popupOptions: { width: 500, height: 560 }
  },
  live: {
    name: 'live',
    url: '/auth/live',
    authorizationEndpoint: 'https://login.live.com/oauth20_authorize.srf',
    redirectUri: window.location.origin,
    requiredUrlParams: ['display', 'scope'],
    scope: ['wl.emails'],
    scopeDelimiter: ' ',
    display: 'popup',
    oauthType: '2.0',
    popupOptions: { width: 500, height: 560 }
  },
  yahoo: {
    name: 'yahoo',
    url: '/auth/yahoo',
    authorizationEndpoint: 'https://api.login.yahoo.com/oauth2/request_auth',
    redirectUri: window.location.origin,
    scope: [],
    scopeDelimiter: ',',
    oauthType: '2.0',
    popupOptions: { width: 559, height: 519 }
  },
  bitbucket: {
    name: 'bitbucket',
    url: '/auth/bitbucket',
    authorizationEndpoint: 'https://bitbucket.org/site/oauth2/authorize',
    redirectUri: window.location.origin + '/',
    requiredUrlParams: ['scope'],
    scope: ['email'],
    scopeDelimiter: ' ',
    oauthType: '2.0',
    popupOptions: { width: 1028, height: 529 }
  },
  auth0: {
    name: 'auth0',
    oauthType: 'auth0-lock',
    clientId: 'your_client_id',
    clientDomain: 'your_domain_url',
    display: 'popup',
    lockOptions: {
      popup: true
    },
    responseType: 'token',
    state: function() {
      return Math.random().toString(36).substr(2);
    }
  },
  genericOIDCProvider: {
    name: 'identityServer',
    oauthType: '2.0',
    clientId: 'MustMatchConfiguredOIDCClientApplication',
    authorizationEndpoint: 'http://localhost:54540/connect/authorize',
    redirectUri: 'http://localhost:49862/',
    logoutEndpoint: 'http://localhost:54540/connect/logout',
    postLogoutRedirectUri: 'http://localhost:49862/',
    responseType: 'token id_token',
    scope: ['openid email profile'],
    requiredUrlParams: ['scope', 'nonce', 'resource'],
    state: function () {
       var text = "";
       var possible = "ABCDEFGHIJKLMNOPQRSTUVWXYZabcdefghijklmnopqrstuvwxyz0123456789";
       for (var i = 0; i < 32; i++) {
         text += possible.charAt(Math.floor(Math.random() * possible.length));
       }
       return text;
    },
    nonce: function () {
      var text = "";
      var possible = "ABCDEFGHIJKLMNOPQRSTUVWXYZabcdefghijklmnopqrstuvwxyz0123456789";
      for (var i = 0; i < 32; i++) {
        text += possible.charAt(Math.floor(Math.random() * possible.length));
      }
      return text;
    },
    popupOptions: { width: 1028, height: 529 },
    resource: 'aurelia-openiddict-resources aurelia-openiddict-server'
  }
};
```

More non-Aurelia specific details can be found on the [Sattelizer Github page](https://github.com/sahat/satellizer/).

## Separate settings for development and productions

One way of using different settings for development and production would be:

```js
import extend from 'extend';

var baseConfig = {
    endpoint: 'auth',
    configureEndpoints: ['auth', 'protected-api']
};

var configForDevelopment = {
    providers: {
        google: {
            clientId: '239531826023-ibk10mb9p7ull54j55a61og5lvnjrff6.apps.googleusercontent.com'
        }
        ,
        linkedin:{
            clientId: '778mif8zyqbei7'
        },
        facebook:{
            clientId: '1452782111708498'
        }
    }
};

var configForProduction = {
    providers: {
        google: {
            clientId: '239531826023-3ludu3934rmcra3oqscc1gid3l9o497i.apps.googleusercontent.com'
        }
        ,
        linkedin: {
            clientId:'7561959vdub4x1'
        },
        facebook: {
            clientId:'1653908914832509'
        }

    }
};

var config;
if (window.location.hostname === 'localhost') {
    config = extend(true, {}, baseConfig, configForDevelopment);
}
else {
  config = extend(true, {}, baseConfig, configForProduction);
}

export default config;
```

The above configuration file can cope with a development and production version (not mandatory of course). The strategy is that when your run on localhost, the development configuration file is used, otherwise the production configuration file is taken.<|MERGE_RESOLUTION|>--- conflicted
+++ resolved
@@ -87,17 +87,11 @@
 // Oauth Client secret
 clientSecret : null;
 // The property from which to get the refresh token after a successful token refresh
-<<<<<<< HEAD
-refreshTokenProp = 'refresh_token';
+refreshTokenProp : 'refresh_token';
 // The property name used to send the existing token when refreshing `{ "refreshTokenSubmitProp": '...' }`
-refreshTokenSubmitProp = 'refresh_token';
-
-=======
-refreshTokenProp : 'refresh_token';
-
+refreshTokenSubmitProp : 'refresh_token';
 // Option to maintain unchanged response properties. This allows to work with a single refresh_token that was received once and the expiration only is extend
 keepOldResponseProperties : false;
->>>>>>> 7d339ae2
 
 // If the property defined by `refreshTokenProp` is an object:
 // -----------------------------------------------------------
@@ -107,29 +101,20 @@
 // This allows the refresh token to be a further object deeper `{ "refreshTokenProp": { "refreshTokenRoot" : { "refreshTokenName" : '...' } } }`
 refreshTokenRoot : false;
 
-<<<<<<< HEAD
-// The property name from which to get the user authentication token. Can also be dotted idTokenProp.idTokenName
-idTokenProp = 'id_token';
-// This is the property from which to get the id token `{ "idTokenProp": { "idTokenName" : '...' } }`
-idTokenName = 'token';
-// This allows the id_token to be a further object deeper `{ "idTokenProp": { "idTokenRoot" : { "idTokenName" : '...' } } }`
-idTokenRoot = false;
-=======
 
 // Id Token Options
 // =====================
 
-// The property from which to get the id token after a successful login
+// The property name from which to get the user authentication token. Can also be dotted "anIdTokenProp.anIdTokenName"
 idTokenProp : 'id_token';
 
 // If the property defined by `idTokenProp` is an object:
 // -----------------------------------------------------------
 
-// This is the property from which to get the token `{ "idTokenProp": { "idTokenName" : '...' } }`
+// This is the property from which to get the id token `{ "idTokenProp": { "idTokenName" : '...' } }`
 idTokenName : 'token';
 // This allows the id token to be a further object deeper `{ "idTokenProp": { "idTokenRoot" : { "idTokenName" : '...' } } }`
 idTokenRoot : false;
->>>>>>> 7d339ae2
 
 
 // Miscellaneous Options
